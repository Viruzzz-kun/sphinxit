--- conflicted
+++ resolved
@@ -61,13 +61,7 @@
         except mysql.DatabaseError:
             raise SphinxQLSyntaxException(u'Cannot process query: {0}.'.format(sql_query))
 
-<<<<<<< HEAD
-        result = connection.store_result().fetch_row(maxrows=0, how=1)
-
-        return result
-=======
         return connection.store_result().fetch_row(maxrows=0, how=1)
->>>>>>> 98a60ae9
 
     def get_meta_info(self):
         sxql_query = "SHOW META"
